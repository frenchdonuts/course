--- conflicted
+++ resolved
@@ -5,12 +5,6 @@
 import Numeric
 import Parser.JsonValue
 import Control.Applicative
-<<<<<<< HEAD
-
--- $setup
--- >>> import Parser.Parser(isErrorResult)
-=======
->>>>>>> 4a78f15e
 
 -- Exercise 1
 -- | Parse a JSON string. Handle double-quotes, control characters, hexadecimal characters.
