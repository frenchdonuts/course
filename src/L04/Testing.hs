--- conflicted
+++ resolved
@@ -140,11 +140,6 @@
 prop_rev ::
   List Int
   -> Bool
-<<<<<<< HEAD
 prop_rev x =
   (rev . rev) x == x
-=======
-prop_rev =
-  error "todo"
-                    -}
->>>>>>> 3104de3f
+                    -}